#!/usr/bin/env python
# -*- coding: utf-8 -*-

# Note: To use the 'upload' functionality of this file, you must:
#   $ pip install twine

import io
import os
import sys
from shutil import rmtree

from setuptools import find_packages, setup, Command

on_rtd = os.environ.get("READTHEDOCS") == "True"
on_theta = type(os.environ.get("HOST")) is str and "theta" in os.environ.get("HOST")
on_gpu = type(os.environ.get("DH_GPU")) is str and "true" == os.environ.get("DH_GPU")

# Package meta-data.
NAME = "deephyper"
DESCRIPTION = "Scalable asynchronous neural architecture and hyperparameter search for deep neural networks."
URL = "https://github.com/deephyper/deephyper"
REQUIRES_PYTHON = ">=3.6, <3.8"
VERSION = None

# Build Author list
authors = {
    "Prasanna Balaprakash": "pbalapra@anl.gov",
    "Romain Egele": "romain.egele@polytechnique.edu",
    "Misha Salim": "msalim@anl.gov",
    "Romit Maulik": "rmaulik@anl.gov",
    "Venkat Vishwanath": "venkat@anl.gov",
    "Stefan Wild": "wild@anl.gov",
}
AUTHOR = ""
for i, (k, v) in enumerate(authors.items()):
    if i > 0:
        AUTHOR += ", "
    AUTHOR += f"{k} <{v}>"

# What packages are required for this module to be executed?
REQUIRED = [
    "tensorflow>=2.0.0",
    "numpy==1.19.0",
    "dh-scikit-optimize==0.8.1",
    "scikit-learn",
    "tqdm",
<<<<<<< HEAD
=======
    "tensorflow>=1.13.1,<=1.15.4",
>>>>>>> 2b6f5617
    "keras",
    "deap",  # GA search
    # nas
    "gym",
    "networkx",
    "joblib>=0.10.3",
    "pydot",
    "ray>=0.7.6",
    "pandas>=0.24.2",
    "Jinja2",
    "ConfigSpace==0.4.12",
    "xgboost",
<<<<<<< HEAD
    "horovod==0.19.5",
=======
    "typeguard",
    "openml==0.10.2",
>>>>>>> 2b6f5617
]

if on_rtd:
    REQUIRED.remove("balsam-flow==0.3.8")
<<<<<<< HEAD
    REQUIRED.remove("horovod==0.19.5")

if on_theta:  # --system-site-packages
    # we want to use the default mpi4py from cray environment
    REQUIRED.append("mpi4py")
elif not on_rtd and not on_gpu:
    REQUIRED.append("mpi4py>=3.0.0")
elif on_gpu:
    REQUIRED.remove("tensorflow>=2.0.0")
    REQUIRED.append("tensorflow-gpu>=2.0.0")
    REQUIRED.append("mpi4py")
else:
    REQUIRED.append("Sphinx>=1.8.2")
    REQUIRED.append("sphinx_rtd_theme")
=======
    REQUIRED.append("Sphinx>=1.8.2")
    REQUIRED.append("sphinx_rtd_theme")
elif on_gpu:
    REQUIRED.remove("tensorflow>=1.13.1,<=1.15.2")
    REQUIRED.append("tensorflow-gpu>=1.13.1,<=1.15.2")
>>>>>>> 2b6f5617

# What packages are optional?
EXTRAS = {
    "tests": ["pytest"],
    "dev": ["twine"],
    "docs": ["Sphinx>=1.8.2", "sphinx_rtd_theme"],
    "analytics": [
        "jupyter",
        "jupyter_contrib_nbextensions>=0.5.1",
        "seaborn>=0.9.1",
        "matplotlib>=3.0.3",
    ],
    "hvd": ["horovod", "mpi4py>=3.0.0"],
    "balsam": ["balsam-flow==0.3.8"],
}

# The rest you shouldn't have to touch too much :)
# ------------------------------------------------
# Except, perhaps the License and Trove Classifiers!
# If you do change the License, remember to change the Trove Classifier for that!

here = os.path.abspath(os.path.dirname(__file__))

# Import the README and use it as the long-description.
# Note: this will only work if 'README.md' is present in your MANIFEST.in file!
try:
    with io.open(os.path.join(here, "README.md"), encoding="utf-8") as f:
        long_description = "\n" + f.read()
except FileNotFoundError:
    long_description = DESCRIPTION

# Load the package's __version__.py module as a dictionary.
about = {}
if not VERSION:
    with open(os.path.join(here, NAME, "__version__.py")) as f:
        exec(f.read(), about)
else:
    about["__version__"] = VERSION


class UploadCommand(Command):
    """Support setup.py upload."""

    description = "Build and publish the package."
    user_options = []

    @staticmethod
    def status(s):
        """Prints things in bold."""
        print("\033[1m{0}\033[0m".format(s))

    def initialize_options(self):
        pass

    def finalize_options(self):
        pass

    def run(self):
        try:
            self.status("Removing previous builds…")
            rmtree(os.path.join(here, "dist"))
        except OSError:
            pass

        self.status("Building Source and Wheel (universal) distribution…")
        os.system("{0} setup.py sdist bdist_wheel --universal".format(sys.executable))

        self.status("Uploading the package to PyPI via Twine…")
        os.system("twine upload dist/*")

        sys.exit()


class TestUploadCommand(Command):
    """Support setup.py testupload."""

    description = "Build and publish the package to test.pypi."
    user_options = []

    @staticmethod
    def status(s):
        """Prints things in bold."""
        print("\033[1m{0}\033[0m".format(s))

    def initialize_options(self):
        pass

    def finalize_options(self):
        pass

    def run(self):
        try:
            self.status("Removing previous builds…")
            rmtree(os.path.join(here, "dist"))
        except OSError:
            pass

        self.status("Building Source and Wheel (universal) distribution…")
        os.system("{0} setup.py sdist bdist_wheel --universal".format(sys.executable))

        self.status("Uploading the package to PyPI via Twine…")
        os.system("twine upload --repository-url https://test.pypi.org/legacy/ dist/*")

        sys.exit()


class TestInstallCommand(Command):
    """Support setup.py testinstall"""

    description = "Install deephyper from TestPyPI."
    user_options = []

    @staticmethod
    def status(s):
        """Prints things in bold."""
        print("\033[1m{0}\033[0m".format(s))

    def initialize_options(self):
        pass

    def finalize_options(self):
        pass

    def run(self):
        self.status("Downloading the package from Test PyPI and installing it")
        os.system("pip install --index-url https://test.pypi.org/simple/ deephyper")

        sys.exit()


# Where the magic happens:
setup(
    name=NAME,
    version=about["__version__"],
    description=DESCRIPTION,
    long_description=long_description,
    long_description_content_type="text/markdown",
    author=AUTHOR,
    python_requires=REQUIRES_PYTHON,
    url=URL,
    project_urls={
        "Documentation": "https://deephyper.readthedocs.io/",
        "Source": "https://github.com/deephyper/deephyper",
        "Tracker": "https://github.com/deephyper/deephyper/issues",
    },
    packages=find_packages(exclude=("tests",)),
    # If your package is a single module, use this instead of 'packages':
    # py_modules=['deephyper'],
    install_requires=REQUIRED,
    extras_require=EXTRAS,
    include_package_data=True,
    license="ANL",
    classifiers=[
        # Trove classifiers
        # https://pypi.org/classifiers/
        # Full list: https://pypi.python.org/pypi?%3Aaction=list_classifiers
        "Development Status :: 3 - Alpha",
        "Programming Language :: Python",
        "Programming Language :: Python :: 3",
        "Programming Language :: Python :: 3.6",
    ],
    # $ setup.py publish support.
    cmdclass={
        "upload": UploadCommand,
        "testupload": TestUploadCommand,
        "testinstall": TestInstallCommand,
    },
    entry_points={
        "console_scripts": [
            "deephyper=deephyper.core.cli:main",
            "deephyper-analytics=deephyper.core.logs.analytics:main",
        ]
    },
)<|MERGE_RESOLUTION|>--- conflicted
+++ resolved
@@ -44,10 +44,6 @@
     "dh-scikit-optimize==0.8.1",
     "scikit-learn",
     "tqdm",
-<<<<<<< HEAD
-=======
-    "tensorflow>=1.13.1,<=1.15.4",
->>>>>>> 2b6f5617
     "keras",
     "deap",  # GA search
     # nas
@@ -60,38 +56,17 @@
     "Jinja2",
     "ConfigSpace==0.4.12",
     "xgboost",
-<<<<<<< HEAD
-    "horovod==0.19.5",
-=======
     "typeguard",
     "openml==0.10.2",
->>>>>>> 2b6f5617
 ]
 
 if on_rtd:
     REQUIRED.remove("balsam-flow==0.3.8")
-<<<<<<< HEAD
-    REQUIRED.remove("horovod==0.19.5")
-
-if on_theta:  # --system-site-packages
-    # we want to use the default mpi4py from cray environment
-    REQUIRED.append("mpi4py")
-elif not on_rtd and not on_gpu:
-    REQUIRED.append("mpi4py>=3.0.0")
-elif on_gpu:
-    REQUIRED.remove("tensorflow>=2.0.0")
-    REQUIRED.append("tensorflow-gpu>=2.0.0")
-    REQUIRED.append("mpi4py")
-else:
-    REQUIRED.append("Sphinx>=1.8.2")
-    REQUIRED.append("sphinx_rtd_theme")
-=======
     REQUIRED.append("Sphinx>=1.8.2")
     REQUIRED.append("sphinx_rtd_theme")
 elif on_gpu:
     REQUIRED.remove("tensorflow>=1.13.1,<=1.15.2")
     REQUIRED.append("tensorflow-gpu>=1.13.1,<=1.15.2")
->>>>>>> 2b6f5617
 
 # What packages are optional?
 EXTRAS = {
