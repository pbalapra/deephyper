--- conflicted
+++ resolved
@@ -1,9 +1,5 @@
-<<<<<<< HEAD
 #!/usr/bin/env python
 # -*- coding: utf-8 -*-
-=======
-from setuptools import setup
->>>>>>> 652c9ce8
 
 # Note: To use the 'upload' functionality of this file, you must:
 #   $ pip install twine
@@ -27,13 +23,13 @@
 # What packages are required for this module to be executed?
 REQUIRED = [
     # 'requests', 'maya', 'records',
+    'numpy',
     'scikit-optimize',
     'scikit-learn',
     'tqdm',
     'tensorflow>=1.11.0',
     'keras',
     'deap', # GA search
-<<<<<<< HEAD
     # nas
     'gym',
     'networkx',
@@ -41,9 +37,6 @@
     'joblib',
     # doc
     'sphinx_copybutton'
-=======
-    'numpy'
->>>>>>> 652c9ce8
 ]
 
 # What packages are optional?
@@ -114,7 +107,6 @@
 
 # Where the magic happens:
 setup(
-<<<<<<< HEAD
     name=NAME,
     version=about['__version__'],
     description=DESCRIPTION,
@@ -149,13 +141,4 @@
     cmdclass={
         'upload': UploadCommand,
     },
-=======
-    name='deephyper',
-    version='0.0.3',
-    packages=['deephyper',],
-    license=open('LICENSE.md').read(),
-    long_description=open('README.md').read(),
-    install_requires=install_requires,
-    extras_require=extras_require,
->>>>>>> 652c9ce8
 )