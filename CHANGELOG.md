# Changelog - DeepHyper v0.1.2

<<<<<<< HEAD
## Command line interface for Balsam Job submission

`deephyper balsam-submit` performs all three steps of creating a DeepHyper App,
adding a BalsamJob to run a search, and submitting a launcher job for
execution. The tool checks for existing workflows with a conflicting name, and
ensures that the provided Problem and run functions are importable.

For instance:

```bash
deephyper balsam-submit hps test2 -p foo/foo/problem.py -r foo/foo/run.py -t 60 -q debug-cache-quad -n 4 -A datascience -j mpi
 ```

## Customizing Balsam execution of model runs

In order to directly control how BalsamJobs are created to evaluate each model in DeepHyper, users can provide a *BalsamJob spec*
in place of the actual run function.  The run function is decorated with `deephyper.benchmarks.balsamjob_spec` and must return a 
BalsamJob.  It is up to the user to ensure that the necessary App is in place and the objective is parsed correctly.
=======
DeepHyper 0.1.2 is now forward-compatible with Python 3.7+ and Balsam 0.3.8+ after removing the *async* reserved keyword.
>>>>>>> 773c4fe2
<|MERGE_RESOLUTION|>--- conflicted
+++ resolved
@@ -1,6 +1,5 @@
 # Changelog - DeepHyper v0.1.2
 
-<<<<<<< HEAD
 ## Command line interface for Balsam Job submission
 
 `deephyper balsam-submit` performs all three steps of creating a DeepHyper App,
@@ -12,13 +11,8 @@
 
 ```bash
 deephyper balsam-submit hps test2 -p foo/foo/problem.py -r foo/foo/run.py -t 60 -q debug-cache-quad -n 4 -A datascience -j mpi
- ```
+```
 
 ## Customizing Balsam execution of model runs
 
-In order to directly control how BalsamJobs are created to evaluate each model in DeepHyper, users can provide a *BalsamJob spec*
-in place of the actual run function.  The run function is decorated with `deephyper.benchmarks.balsamjob_spec` and must return a 
-BalsamJob.  It is up to the user to ensure that the necessary App is in place and the objective is parsed correctly.
-=======
-DeepHyper 0.1.2 is now forward-compatible with Python 3.7+ and Balsam 0.3.8+ after removing the *async* reserved keyword.
->>>>>>> 773c4fe2
+In order to directly control how BalsamJobs are created to evaluate each model in DeepHyper, users can provide a *BalsamJob spec* in place of the actual run function.  The run function is decorated with `deephyper.benchmarks.balsamjob_spec` and must return a BalsamJob.  It is up to the user to ensure that the necessary App is in place and the objective is parsed correctly.