from collections import OrderedDict
class Problem():
    def __init__(self):
        space = OrderedDict()
        space['epochs'] = (2, 500)
        #bechmark specific parameters
        space['rnn_type'] = ['LSTM', 'GRU', 'SimpleRNN']
        space['hidden_size'] = (10, 100)
        space['layers'] = (1, 30)
        #network parameters
        space['activation'] = ['softmax', 'elu', 'selu', 'softplus', 'relu', 'tanh', 'sigmoid']
        #space['loss'] = ['mse', 'mae', 'mape', 'msle', 'squared_hinge', 'categorical_hinge', 'hinge', 'logcosh', 'categorical_crossentropy', 'sparse_categorical_crossentropy', 'binary_crossentropy', 'kullback_leibler_divergence', 'poisson', 'cosine_proximity']
        space['batch_size'] = (8, 1024)
        #space['init'] = ['Zeros', 'Ones', 'Constant', 'RandomNormal', 'RandomUniform', 'TruncatedNormal', 'VarianceScaling', 'Orthogonal', 'Identity', 'lecun_uniform', 'glorot_normal', 'glorot_uniform', 'he_normal', 'lecun_normal', 'he_uniform']
        #space['dropout'] = (0.0, 1.0)
        space['optimizer'] = ['sgd', 'rmsprop', 'adagrad', 'adadelta', 'adam', 'adamax', 'nadam']
        # common optimizer parameters
        space['clipnorm'] = (1e-04, 1e01)
        space['clipvalue'] = (1e-04, 1e01)
        # optimizer parameters
        space['learning_rate'] = (1e-04, 1e01)
        space['momentum'] =  (0, 1e01)
        space['decay'] =  (0, 1e01)
        space['nesterov'] = [False, True]
        space['rho'] = (1e-04, 1e01)
        space['epsilon'] = (1e-08, 1e01)
        space['beta1'] = (1e-04, 1e01)
        space['beta2'] = (1e-04, 1e01)

        self.space = space
        self.params = self.space.keys()
<<<<<<< HEAD
        self.starting_point = [5, 'LSTM', 10, 1, 'softmax', 32, 'sgd', 1.0, 0.5, 0.01, 0, 0, False, 0.9, 1e-08, 0.9, 0.999]
=======
        self.starting_point = [200, 'LSTM', 10, 1, 'softmax', 5, 32, 'sgd', 1.0, 0.5, 0.01, 0, 0, False, 0.9, 1e-08, 0.9, 0.999]
>>>>>>> 5d8ad13b

if __name__ == '__main__':
    instance = Problem()
    print(instance.space)
    print(instance.params)<|MERGE_RESOLUTION|>--- conflicted
+++ resolved
@@ -29,11 +29,7 @@
 
         self.space = space
         self.params = self.space.keys()
-<<<<<<< HEAD
         self.starting_point = [5, 'LSTM', 10, 1, 'softmax', 32, 'sgd', 1.0, 0.5, 0.01, 0, 0, False, 0.9, 1e-08, 0.9, 0.999]
-=======
-        self.starting_point = [200, 'LSTM', 10, 1, 'softmax', 5, 32, 'sgd', 1.0, 0.5, 0.01, 0, 0, False, 0.9, 1e-08, 0.9, 0.999]
->>>>>>> 5d8ad13b
 
 if __name__ == '__main__':
     instance = Problem()
