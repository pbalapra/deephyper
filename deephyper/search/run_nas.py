--- conflicted
+++ resolved
@@ -74,8 +74,7 @@
         ]
 
         logger.debug('create agent')
-<<<<<<< HEAD
-        if self.agent_type = 'ppo':
+        if self.agent_type == 'ppo':
             agent = PPOAgent(
                 states=environment.states,
                 actions=environment.actions,
@@ -119,41 +118,6 @@
                 likelihood_ratio_clipping=0.2,
                 # PPOAgent
                 step_optimizer=dict(
-=======
-        agent = PPOAgent(
-            states=environment.states,
-            actions=environment.actions,
-            network=network_spec,
-            # Agent
-            states_preprocessing=None,
-            actions_exploration=None,
-            reward_preprocessing=None,
-            # MemoryModel
-            update_mode=dict(
-                unit='episodes',
-                # 10 episodes per update
-                batch_size=10,
-                # Every 10 episodes
-                frequency=10,
-            ),
-            memory=dict(
-                type='latest',
-                include_next_states=False,
-                capacity=5000
-            ),
-            # DistributionModel
-            distributions=None,
-            entropy_regularization=0.01,
-            # PGModel
-            baseline_mode='states',
-            baseline=dict(
-                type='mlp',
-                sizes=[32, 32]
-            ),
-            baseline_optimizer=dict(
-                type='multi_step',
-                optimizer=dict(
->>>>>>> f8611572
                     type='adam',
                     learning_rate=1e-3
                 ),
