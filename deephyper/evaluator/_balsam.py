import logging
import os

from balsam.core.models import ApplicationDefinition as AppDef
from balsam.core.models import BalsamJob
from balsam.launcher import dag
from balsam.launcher.futures import FutureTask
from balsam.launcher.futures import wait as balsam_wait

from deephyper.evaluator.evaluate import Evaluator
from django.core.exceptions import ObjectDoesNotExist
from django.db import transaction

logger = logging.getLogger(__name__)

# TODO(#30): "workers": should searcher be treated equivalently to evaluators?
LAUNCHER_NODES = int(os.environ.get('BALSAM_LAUNCHER_NODES', 1))
JOB_MODE = os.environ.get('BALSAM_JOB_MODE', 'mpi')


class BalsamEvaluator(Evaluator):
    """Evaluator using Balsam software.

    Documentation to Balsam : https://balsam.readthedocs.io
    This class helps us to run task on HPC systems with more flexibility and ease of use.

    Args:
        run_function (func): takes one parameter of type dict and returns a scalar value.
        cache_key (func): takes one parameter of type dict and returns a hashable type,
            used as the key for caching evaluations. Multiple inputs that map to the same
            hashable key will only be evaluated once. If ``None``, then cache_key defaults
            to a lossless (identity) encoding of the input dict.
    """

    def __init__(self, run_function, cache_key=None, **kwargs):
        super().__init__(run_function, cache_key)
        self.id_key_map = {}
        # reserve 1 DeepHyper worker for searcher process
        if LAUNCHER_NODES == 1:
            # --job-mode=serial edge case where 2 ranks (Master, Worker) are placed on the node
            self.num_workers = self.WORKERS_PER_NODE - 1
            # 1 node case for --job-mode=mpi will result in search process occupying
            # entirety of the only node ---> no evaluator workers (also should have DEEPHYPER_WORKERS_PER_NODE=1)
        else:
            if JOB_MODE == 'serial':
                # MPI ensemble Master rank0 occupies entirety of first node
                self.num_workers = (LAUNCHER_NODES - 1) * self.WORKERS_PER_NODE - 1
            if JOB_MODE == 'mpi':
                # all nodes free, but restricted to 1 job=worker per node
                assert self.WORKERS_PER_NODE == 1
                self.num_workers = LAUNCHER_NODES * self.WORKERS_PER_NODE - 1
        logger.info("Balsam Evaluator instantiated")
        logger.debug(f"LAUNCHER_NODES = {LAUNCHER_NODES}")
        logger.debug(f"WORKERS_PER_NODE = {self.WORKERS_PER_NODE}")
        logger.debug(f"Total number of workers: {self.num_workers}")
        logger.info(f"Backend runs will use Python: {self.PYTHON_EXE}")
        self._init_app()
        if not self.run_returns_balsamjob:
            logger.info(f"Backend runs will execute function: {self.appName}")
        else:
            logger.info(f"Function: {self.appName} will directly create BalsamJob run tasks")
        self.transaction_context = transaction.atomic

    def wait(self, futures, timeout=None, return_when='ANY_COMPLETED'):
        return balsam_wait(futures, timeout=timeout, return_when=return_when)

    def _init_app(self):
        funcName = self._run_function.__name__
        moduleName = self._run_function.__module__
        self.appName = '.'.join((moduleName, funcName))

        if hasattr(self._run_function, '_balsamjob_spec'):
            self.run_returns_balsamjob = True
            return
        else:
            self.run_returns_balsamjob = False

        try:
            app = AppDef.objects.get(name=self.appName)
        except ObjectDoesNotExist:
            logger.info(
                f"ApplicationDefinition did not exist for {self.appName}; creating new app in BalsamDB")
            app = AppDef(name=self.appName, executable=self._runner_executable)
            app.save()
        else:
            logger.info(
                f"BalsamEvaluator will use existing app {self.appName}: {app.executable}")

    def _eval_exec(self, x):
        if self.run_returns_balsamjob:
            task = self._run_function(x)
        else:
            task = self._create_balsam_task(x)

        task.name = f"task{self.counter}"
        wf = dag.current_job.workflow
        task.workflow = wf if wf is not None else self.appName
        task.save()
        logger.debug(f"Created job {task.name}")
        logger.debug(f"Args: {task.args}")
        future = FutureTask(task, self._on_done, fail_callback=self._on_fail)
        future.task_args = task.args
        return future

    def _create_balsam_task(self, x):
        args = f"'{self.encode(x)}'"
<<<<<<< HEAD
        envs = ":".join(f'KERAS_BACKEND={self.KERAS_BACKEND} OMP_NUM_THREADS=62 KMP_BLOCKTIME=0 KMP_AFFINITY=\"granularity=fine,compact,1,0\"'.split())
=======
        envs = f"KERAS_BACKEND={self.KERAS_BACKEND}"
        # envs = ":".join(f'KERAS_BACKEND={self.KERAS_BACKEND} OMP_NUM_THREADS=62 KMP_BLOCKTIME=0 KMP_AFFINITY=\"granularity=fine,compact,1,0\"'.split())
>>>>>>> 773c4fe2
        resources = {
            'num_nodes': 1,
            'ranks_per_node': 1,
            'threads_per_rank': 64,
            'node_packing_count': self.WORKERS_PER_NODE,
        }
        for key in resources:
            if key in x:
                resources[key] = x[key]

        task = BalsamJob(
            application=self.appName,
            args=args,
            environ_vars=envs,
            **resources
        )
        return task

    @staticmethod
    def _on_done(job):
        if 'dh_objective' in job.data:
            return job.data['dh_objective']
        output = job.read_file_in_workdir(f'{job.name}.out')
<<<<<<< HEAD
        output = Evaluator._parse(output)
=======
        # process_data(job)
        # args = job.args
        # args = args.replace("\'", "")
        # with open('test.json', 'w') as f:
        #    f.write(args)
        #
        # with open('test.json', 'r') as f:
        #    args = json.load(f)
        output = Evaluator._parse(output)
        # job.data['reward'] = output
        # job.data['arch_seq'] = args['arch_seq']
        # job.data['id_worker'] = args['w']
        # job.save()
>>>>>>> 773c4fe2
        return output

    @staticmethod
    def _on_fail(job):
        logger.info(
            f'Task {job.cute_id} failed; setting objective as float_max')
        return Evaluator.FAIL_RETURN_VALUE<|MERGE_RESOLUTION|>--- conflicted
+++ resolved
@@ -104,12 +104,8 @@
 
     def _create_balsam_task(self, x):
         args = f"'{self.encode(x)}'"
-<<<<<<< HEAD
-        envs = ":".join(f'KERAS_BACKEND={self.KERAS_BACKEND} OMP_NUM_THREADS=62 KMP_BLOCKTIME=0 KMP_AFFINITY=\"granularity=fine,compact,1,0\"'.split())
-=======
         envs = f"KERAS_BACKEND={self.KERAS_BACKEND}"
         # envs = ":".join(f'KERAS_BACKEND={self.KERAS_BACKEND} OMP_NUM_THREADS=62 KMP_BLOCKTIME=0 KMP_AFFINITY=\"granularity=fine,compact,1,0\"'.split())
->>>>>>> 773c4fe2
         resources = {
             'num_nodes': 1,
             'ranks_per_node': 1,
@@ -132,10 +128,7 @@
     def _on_done(job):
         if 'dh_objective' in job.data:
             return job.data['dh_objective']
-        output = job.read_file_in_workdir(f'{job.name}.out')
-<<<<<<< HEAD
-        output = Evaluator._parse(output)
-=======
+        output = job.read_file_in_workdir(f"{job.name}.out")
         # process_data(job)
         # args = job.args
         # args = args.replace("\'", "")
@@ -149,7 +142,6 @@
         # job.data['arch_seq'] = args['arch_seq']
         # job.data['id_worker'] = args['w']
         # job.save()
->>>>>>> 773c4fe2
         return output
 
     @staticmethod
