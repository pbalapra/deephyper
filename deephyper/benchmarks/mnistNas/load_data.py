--- conflicted
+++ resolved
@@ -8,10 +8,7 @@
     """Loads the MNIST dataset.
     Returns Tuple of Numpy arrays: `(train_X, train_y), (valid_X, valid_y)`.
     """
-<<<<<<< HEAD
-=======
     #dest = "/projects/datascience/regele/deephyper/benchmarks/mnistNas/DATA"
->>>>>>> e7f79fab
     dest = HERE+'/DATA'
 
     mnist = input_data.read_data_sets(dest, one_hot=False)
