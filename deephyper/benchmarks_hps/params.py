"""
A module for common hyperparameter definitions.
"""
<<<<<<< HEAD
from deephyper.search.models.base import param, step
=======
from deephyper.models.base import param, step
>>>>>>> c837fdb1

clipnorm = param.continuous('clipnorm', 1e-04, 1)
clipvalue = param.continuous('clipvalue', 1e-04, 1)
data_augmentation = param.non_ordinal('data_augmentation', [False, True])
<<<<<<< HEAD
dropout = param.continuous("dropout", 0, 1)
=======
dropout = param.continuous("dropout", 0, 1, start=0.5)
>>>>>>> c837fdb1
filter = param.discrete("filter", 1, 100, step.ARITHMETIC, 1)
hidden_size = param.discrete("hidden_size", 0, 30, step.ARITHMETIC, 1)
kernel_size = param.discrete("kernel_size", 1, 7, step.ARITHMETIC, 1)
padding = param.non_ordinal("padding", ["valid", "same"])
shuffle = param.non_ordinal("shuffle", [True, False, "batch"])
stride = param.discrete("stride", 1, 6, step.ARITHMETIC, 1)

# Optimizer hyperparameters
<<<<<<< HEAD
amsgrad = param.non_ordinal("amsgrad", [True, False])
beta_1 = param.continuous("beta_1", 0, 1 - 1e-06)
beta_2 = param.continuous("beta_2", 0, 1 - 1e-08)
decay = param.continuous("decay", 0, 1)
epsilon = param.continuous("epsilon", 1e-20, 1)
learning_rate = param.continuous("learning_rate", 0, 1)
learning_rate_adadelta = param.continuous("learning_rate", 0, 10)
momentum = param.continuous("momentum", 0, 1)
nesterov = param.non_ordinal("nesterov", [True, False])
rho = param.continuous("rho", 0, 1)
=======
amsgrad = param.non_ordinal("amsgrad", [True, False], start=False)
beta_1 = param.continuous("beta_1", 0, 1 - 1e-06, start=0.9)
beta_2 = param.continuous("beta_2", 0, 1 - 1e-08, start=0.999)
decay = param.continuous("decay", 0, 1, start=0)
epsilon = param.continuous("epsilon", 1e-20, 1, start=1e-20)
learning_rate = param.continuous("learning_rate", 0, 1, start=0.01)
learning_rate_adadelta = param.continuous("learning_rate", 0, 10, start=1)
momentum = param.continuous("momentum", 0, 1, start=0)
nesterov = param.non_ordinal("nesterov", [True, False], start=False)
rho = param.continuous("rho", 0, 1, start=0.9)
>>>>>>> c837fdb1

optimizer = param.conditional("optimizer", {
    "sgd": [learning_rate, momentum, decay, nesterov],
    "rmsprop": [learning_rate, rho, epsilon, decay],
    "adagrad": [learning_rate, epsilon, decay],
    "adadelta": [learning_rate_adadelta, rho, epsilon, decay],
    "adam": [learning_rate, beta_1, beta_2, epsilon, decay, amsgrad],
    "adamax": [learning_rate, beta_1, beta_2, epsilon, decay],
    # schedule_decay can also be specified for nadam but we choose
    # not to optimize over that parameter.
    "nadam": [learning_rate, beta_1, beta_2, epsilon]
})

# Activation function hyperparameters
<<<<<<< HEAD
alpha = param.continuous("alpha", 0, 1)
alpha1 = param.continuous("alpha1", 0, 1)
alpha2 = param.continuous("alpha2", 0, 1)
alpha3 = param.continuous("alpha3", 0, 1)
alpha4 = param.continuous("alpha4", 0, 1)
alpha5 = param.continuous("alpha5", 0, 1)
=======
alpha = param.continuous("alpha", 0, 1, start=0)
>>>>>>> c837fdb1

activation = param.conditional("activation", {
    "elu": [alpha],
    "selu": [],
    "softplus": [],
    "softsign": [],
    # max_value can also be specified for relu but we choose
    # not to optimize over that parameter.
    "relu": [alpha],
    "tanh": [],
    "sigmoid": [],
    "hard_sigmoid": [],
    "linear": []
})
<<<<<<< HEAD
activation1 = param.conditional("activation1", {
    "elu": [alpha],
    "selu": [],
    "softplus": [],
    "softsign": [],
    # max_value can also be specified for relu but we choose
    # not to optimize over that parameter.
    "relu": [alpha],
    "tanh": [],
    "sigmoid": [],
    "hard_sigmoid": [],
    "linear": []
})
activation2 = param.conditional("activation2", {
    "elu": [alpha],
    "selu": [],
    "softplus": [],
    "softsign": [],
    # max_value can also be specified for relu but we choose
    # not to optimize over that parameter.
    "relu": [alpha],
    "tanh": [],
    "sigmoid": [],
    "hard_sigmoid": [],
    "linear": []
})
activation3 = param.conditional("activation3", {
    "elu": [alpha],
    "selu": [],
    "softplus": [],
    "softsign": [],
    # max_value can also be specified for relu but we choose
    # not to optimize over that parameter.
    "relu": [alpha],
    "tanh": [],
    "sigmoid": [],
    "hard_sigmoid": [],
    "linear": []
})
activation4 = param.conditional("activation4", {
    "elu": [alpha],
    "selu": [],
    "softplus": [],
    "softsign": [],
    # max_value can also be specified for relu but we choose
    # not to optimize over that parameter.
    "relu": [alpha],
    "tanh": [],
    "sigmoid": [],
    "hard_sigmoid": [],
    "linear": []
})
activation5 = param.conditional("activation5", {
    "elu": [alpha],
    "selu": [],
    "softplus": [],
    "softsign": [],
    # max_value can also be specified for relu but we choose
    # not to optimize over that parameter.
    "relu": [alpha],
    "tanh": [],
    "sigmoid": [],
    "hard_sigmoid": [],
    "linear": []
})

# Flat versions of conditional parameters.
optimizer_flat = param.non_ordinal("optimizer",
    ["sgd", "rmsprop", "adagrad", "adadelta", "adam", "adamax", "nadam"])
=======

# Flat versions of conditional parameters.
optimizer_flat = param.non_ordinal("optimizer",
    ["sgd", "rmsprop", "adagrad", "adadelta", "adam", "adamax", "nadam"],
    start="sgd")
>>>>>>> c837fdb1
optimizer_flat_params = [optimizer_flat, amsgrad, beta_1, beta_2, decay,
    epsilon, learning_rate, momentum, nesterov, rho]

activation_flat = param.non_ordinal("activation",
    ["elu", "selu", "softplus", "softsign", "relu", "tanh", "sigmoid",
<<<<<<< HEAD
     "hard_sigmoid", "linear"])
activation_flat_params = [activation_flat, alpha]

activation1_flat = param.non_ordinal("activation1",
    ["elu", "selu", "softplus", "softsign", "relu", "tanh", "sigmoid",
     "hard_sigmoid", "linear"])
activation1_flat_params = [activation1_flat, alpha1]

activation2_flat = param.non_ordinal("activation2",
    ["elu", "selu", "softplus", "softsign", "relu", "tanh", "sigmoid",
     "hard_sigmoid", "linear"])
activation2_flat_params = [activation2_flat, alpha2]

activation3_flat = param.non_ordinal("activation3",
    ["elu", "selu", "softplus", "softsign", "relu", "tanh", "sigmoid",
     "hard_sigmoid", "linear"])
activation3_flat_params = [activation3_flat, alpha3]

activation4_flat = param.non_ordinal("activation4",
    ["elu", "selu", "softplus", "softsign", "relu", "tanh", "sigmoid",
     "hard_sigmoid", "linear"])
activation4_flat_params = [activation4_flat, alpha4]

activation5_flat = param.non_ordinal("activation5",
    ["elu", "selu", "softplus", "softsign", "relu", "tanh", "sigmoid",
     "hard_sigmoid", "linear"])
activation5_flat_params = [activation5_flat, alpha5]
=======
     "hard_sigmoid", "linear"], start="relu")
activation_flat_params = [activation_flat, alpha]
>>>>>>> c837fdb1
<|MERGE_RESOLUTION|>--- conflicted
+++ resolved
@@ -1,20 +1,12 @@
 """
 A module for common hyperparameter definitions.
 """
-<<<<<<< HEAD
-from deephyper.search.models.base import param, step
-=======
 from deephyper.models.base import param, step
->>>>>>> c837fdb1
 
 clipnorm = param.continuous('clipnorm', 1e-04, 1)
 clipvalue = param.continuous('clipvalue', 1e-04, 1)
 data_augmentation = param.non_ordinal('data_augmentation', [False, True])
-<<<<<<< HEAD
-dropout = param.continuous("dropout", 0, 1)
-=======
 dropout = param.continuous("dropout", 0, 1, start=0.5)
->>>>>>> c837fdb1
 filter = param.discrete("filter", 1, 100, step.ARITHMETIC, 1)
 hidden_size = param.discrete("hidden_size", 0, 30, step.ARITHMETIC, 1)
 kernel_size = param.discrete("kernel_size", 1, 7, step.ARITHMETIC, 1)
@@ -23,18 +15,6 @@
 stride = param.discrete("stride", 1, 6, step.ARITHMETIC, 1)
 
 # Optimizer hyperparameters
-<<<<<<< HEAD
-amsgrad = param.non_ordinal("amsgrad", [True, False])
-beta_1 = param.continuous("beta_1", 0, 1 - 1e-06)
-beta_2 = param.continuous("beta_2", 0, 1 - 1e-08)
-decay = param.continuous("decay", 0, 1)
-epsilon = param.continuous("epsilon", 1e-20, 1)
-learning_rate = param.continuous("learning_rate", 0, 1)
-learning_rate_adadelta = param.continuous("learning_rate", 0, 10)
-momentum = param.continuous("momentum", 0, 1)
-nesterov = param.non_ordinal("nesterov", [True, False])
-rho = param.continuous("rho", 0, 1)
-=======
 amsgrad = param.non_ordinal("amsgrad", [True, False], start=False)
 beta_1 = param.continuous("beta_1", 0, 1 - 1e-06, start=0.9)
 beta_2 = param.continuous("beta_2", 0, 1 - 1e-08, start=0.999)
@@ -45,7 +25,6 @@
 momentum = param.continuous("momentum", 0, 1, start=0)
 nesterov = param.non_ordinal("nesterov", [True, False], start=False)
 rho = param.continuous("rho", 0, 1, start=0.9)
->>>>>>> c837fdb1
 
 optimizer = param.conditional("optimizer", {
     "sgd": [learning_rate, momentum, decay, nesterov],
@@ -60,16 +39,12 @@
 })
 
 # Activation function hyperparameters
-<<<<<<< HEAD
-alpha = param.continuous("alpha", 0, 1)
-alpha1 = param.continuous("alpha1", 0, 1)
-alpha2 = param.continuous("alpha2", 0, 1)
-alpha3 = param.continuous("alpha3", 0, 1)
-alpha4 = param.continuous("alpha4", 0, 1)
-alpha5 = param.continuous("alpha5", 0, 1)
-=======
 alpha = param.continuous("alpha", 0, 1, start=0)
->>>>>>> c837fdb1
+alpha1 = param.continuous("alpha1", 0, 1, start=0)
+alpha2 = param.continuous("alpha2", 0, 1, start=0)
+alpha3 = param.continuous("alpha3", 0, 1, start=0)
+alpha4 = param.continuous("alpha4", 0, 1, start=0)
+alpha5 = param.continuous("alpha5", 0, 1, start=0)
 
 activation = param.conditional("activation", {
     "elu": [alpha],
@@ -84,7 +59,6 @@
     "hard_sigmoid": [],
     "linear": []
 })
-<<<<<<< HEAD
 activation1 = param.conditional("activation1", {
     "elu": [alpha],
     "selu": [],
@@ -153,48 +127,36 @@
 
 # Flat versions of conditional parameters.
 optimizer_flat = param.non_ordinal("optimizer",
-    ["sgd", "rmsprop", "adagrad", "adadelta", "adam", "adamax", "nadam"])
-=======
-
-# Flat versions of conditional parameters.
-optimizer_flat = param.non_ordinal("optimizer",
-    ["sgd", "rmsprop", "adagrad", "adadelta", "adam", "adamax", "nadam"],
-    start="sgd")
->>>>>>> c837fdb1
+    ["sgd", "rmsprop", "adagrad", "adadelta", "adam", "adamax", "nadam"], start='adam')
 optimizer_flat_params = [optimizer_flat, amsgrad, beta_1, beta_2, decay,
     epsilon, learning_rate, momentum, nesterov, rho]
 
 activation_flat = param.non_ordinal("activation",
     ["elu", "selu", "softplus", "softsign", "relu", "tanh", "sigmoid",
-<<<<<<< HEAD
-     "hard_sigmoid", "linear"])
+     "hard_sigmoid", "linear"], start='relu')
 activation_flat_params = [activation_flat, alpha]
 
 activation1_flat = param.non_ordinal("activation1",
     ["elu", "selu", "softplus", "softsign", "relu", "tanh", "sigmoid",
-     "hard_sigmoid", "linear"])
+     "hard_sigmoid", "linear"], start='relu')
 activation1_flat_params = [activation1_flat, alpha1]
 
 activation2_flat = param.non_ordinal("activation2",
     ["elu", "selu", "softplus", "softsign", "relu", "tanh", "sigmoid",
-     "hard_sigmoid", "linear"])
+     "hard_sigmoid", "linear"], start='relu')
 activation2_flat_params = [activation2_flat, alpha2]
 
 activation3_flat = param.non_ordinal("activation3",
     ["elu", "selu", "softplus", "softsign", "relu", "tanh", "sigmoid",
-     "hard_sigmoid", "linear"])
+     "hard_sigmoid", "linear"], start='relu')
 activation3_flat_params = [activation3_flat, alpha3]
 
 activation4_flat = param.non_ordinal("activation4",
     ["elu", "selu", "softplus", "softsign", "relu", "tanh", "sigmoid",
-     "hard_sigmoid", "linear"])
+     "hard_sigmoid", "linear"], start='relu')
 activation4_flat_params = [activation4_flat, alpha4]
 
 activation5_flat = param.non_ordinal("activation5",
     ["elu", "selu", "softplus", "softsign", "relu", "tanh", "sigmoid",
-     "hard_sigmoid", "linear"])
-activation5_flat_params = [activation5_flat, alpha5]
-=======
-     "hard_sigmoid", "linear"], start="relu")
-activation_flat_params = [activation_flat, alpha]
->>>>>>> c837fdb1
+     "hard_sigmoid", "linear"], start='relu')
+activation5_flat_params = [activation5_flat, alpha5]